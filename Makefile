--- conflicted
+++ resolved
@@ -23,13 +23,67 @@
 	cd pipelines && \
 	poetry run pre-commit run --all-files
 
+setup: ## Set up local environment for Python development on pipelines
+	@cd pipelines && \
+	poetry install --with dev
+
+test-utils: ## Runs unit tests for the util scripts
+	@cd pipelines && \
+	poetry run python -m pytest tests/utils
+
+compile-pipeline: ## Compile the pipeline to pipeline.yaml. Must specify pipeline=<training|prediction>
+	@cd pipelines/src && \
+	poetry run kfp dsl compile --py pipelines/${pipeline}/pipeline.py --output pipelines/${pipeline}/pipeline.yaml --function pipeline
+
+setup-components: ## Run unit tests for a component group
+	@cd "components/${GROUP}" && \
+	poetry install --with dev
+
+setup-all-components: ## Run unit tests for all pipeline components
+	@set -e && \
+	for component_group in components/*/ ; do \
+		echo "Setup components under $$component_group" && \
+		$(MAKE) setup-components GROUP=$$(basename $$component_group) ; \
+	done
+
+test-components: ## Run unit tests for a component group
+	@cd "components/${GROUP}" && \
+	poetry run pytest
+
+test-all-components: ## Run unit tests for all pipeline components
+	@set -e && \
+	for component_group in components/*/ ; do \
+		echo "Test components under $$component_group" && \
+		$(MAKE) test-components GROUP=$$(basename $$component_group) ; \
+	done
+
+test-components-coverage: ## Run tests with coverage
+	@cd "components/${GROUP}" && \
+	poetry run coverage run -m pytest && \
+	poetry run coverage report -m
+
+test-all-components-coverage: ## Run tests with coverage
+	@set -e && \
+	for component_group in components/*/ ; do \
+		echo "Test components under $$component_group" && \
+		$(MAKE) test-components-coverage GROUP=$$(basename $$component_group) ; \
+	done
+
+run: ## Compile pipeline and run pipeline in sandbox environment. Must specify pipeline=<training|prediction>. Optionally specify ENABLE_PIPELINE_CACHING=<true|false> (defaults to default Vertex caching behaviour)
+	@ $(MAKE) compile-pipeline && \
+	cd pipelines/src && \
+	poetry run python -m pipelines.utils.trigger_pipeline --template_path=pipelines/${pipeline}/pipeline.yaml --display_name=${pipeline}
+
+e2e-tests: ## Perform end-to-end (E2E) pipeline tests. Must specify pipeline=<training|prediction>. Optionally specify ENABLE_PIPELINE_CACHING=<true|false> (defaults to default Vertex caching behaviour).
+	@ cd pipelines && \
+	poetry run pytest --log-cli-level=INFO tests/$(pipeline)
+
 env ?= dev
 deploy: ## Deploy the Terraform infrastructure to your project. Requires VERTEX_PROJECT_ID and VERTEX_LOCATION env variables to be set in env.sh. Optionally specify env=<dev|test|prod> (default = dev)
 	@ cd terraform/envs/$(env) && \
 	terraform init -backend-config='bucket=${VERTEX_PROJECT_ID}-tfstate' && \
 	terraform apply -var 'project_id=${VERTEX_PROJECT_ID}' -var 'region=${VERTEX_LOCATION}'
 
-<<<<<<< HEAD
 undeploy: ## DESTROY the Terraform infrastructure in your project. Requires VERTEX_PROJECT_ID and VERTEX_LOCATION env variables to be set in env.sh. Optionally specify env=<dev|test|prod> (default = dev)
 	@ cd terraform/envs/$(env) && \
 	terraform init -backend-config='bucket=${VERTEX_PROJECT_ID}-tfstate' && \
@@ -45,11 +99,6 @@
 		poetry install --with dev && \
 		cd ../.. ;\
 	done ; \
-=======
-test-utils: ## Runs unit tests for the util scripts
-	@cd pipelines && \
-	poetry run python -m pytest tests/utils
->>>>>>> d16d5663
 
 
 compile: ## Compile the pipeline to pipeline.yaml. Must specify pipeline=<training|prediction>
@@ -100,38 +149,7 @@
 		done ; \
 	fi
 
-<<<<<<< HEAD
-=======
-run: ## Compile pipeline and run pipeline in sandbox environment. Must specify pipeline=<training|prediction>. Optionally specify ENABLE_PIPELINE_CACHING=<true|false> (defaults to default Vertex caching behaviour)
-	@ $(MAKE) compile-pipeline && \
-	cd pipelines/src && \
-	poetry run python -m pipelines.utils.trigger_pipeline --template_path=pipelines/${pipeline}/pipeline.yaml --display_name=${pipeline}
->>>>>>> d16d5663
 
-e2e-tests: ## Perform end-to-end (E2E) pipeline tests. Must specify pipeline=<training|prediction>. Optionally specify ENABLE_PIPELINE_CACHING=<true|false> (defaults to default Vertex caching behaviour).
+e2e-tests: ## Perform end-to-end (E2E) pipeline tests. Must specify pipeline=<training|prediction>. Optionally specify enable_pipeline_caching=<true|false> (defaults to default Vertex caching behaviour).
 	@ cd pipelines && \
-<<<<<<< HEAD
-	poetry run pytest --log-cli-level=INFO tests/$(pipeline) --enable_caching=$(enable_pipeline_caching)
-=======
-	poetry run pytest --log-cli-level=INFO tests/$(pipeline)
-
-env ?= dev
-deploy-infra: ## Deploy the Terraform infrastructure to your project. Requires VERTEX_PROJECT_ID and VERTEX_LOCATION env variables to be set in env.sh. Optionally specify env=<dev|test|prod> (default = dev)
-	@ cd terraform/envs/$(env) && \
-	terraform init -backend-config='bucket=${VERTEX_PROJECT_ID}-tfstate' && \
-	terraform apply -var 'project_id=${VERTEX_PROJECT_ID}' -var 'region=${VERTEX_LOCATION}'
-
-destroy-infra: ## DESTROY the Terraform infrastructure in your project. Requires VERTEX_PROJECT_ID and VERTEX_LOCATION env variables to be set in env.sh. Optionally specify env=<dev|test|prod> (default = dev)
-	@ cd terraform/envs/$(env) && \
-	terraform init -backend-config='bucket=${VERTEX_PROJECT_ID}-tfstate' && \
-	terraform destroy -var 'project_id=${VERTEX_PROJECT_ID}' -var 'region=${VERTEX_LOCATION}'
-
-target ?= training
-build-container: ## Build and push training/serving container image using Docker. Specify target=<training|serving>
-	@ cd model && \
-	gcloud builds submit . \
-	--region=${VERTEX_LOCATION} \
-	--project=${VERTEX_PROJECT_ID} \
-	--gcs-source-staging-dir=gs://${VERTEX_PROJECT_ID}-staging/source \
-	--substitutions=_DOCKER_TARGET=${target},_DESTINATION_IMAGE_URI=${CONTAINER_IMAGE_REGISTRY}/${target}:${RESOURCE_SUFFIX}
->>>>>>> d16d5663
+	poetry run pytest --log-cli-level=INFO tests/$(pipeline) --enable_caching=$(enable_pipeline_caching)