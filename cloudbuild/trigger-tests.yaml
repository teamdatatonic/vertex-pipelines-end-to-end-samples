--- conflicted
+++ resolved
@@ -19,19 +19,11 @@
     args:
       - '-c'
       - |
-<<<<<<< HEAD
-        curl -sSL https://install.python-poetry.org | python3 - && \
-        export PATH="/builder/home/.local/bin:$$PATH" && \
-        make install && \
-        make test
-    entrypoint: /bin/sh
-=======
         pip install -r src/requirements.txt && \
         pip install -r src/requirements-dev.txt && \
         pytest
     env:
       - PYTHONPATH=.
->>>>>>> d16d5663
 
 options:
   logging: CLOUD_LOGGING_ONLY
